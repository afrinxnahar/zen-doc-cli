--- conflicted
+++ resolved
@@ -2,9 +2,12 @@
 
 import yargs from "yargs/yargs";
 import { hideBin } from "yargs/helpers";
-<<<<<<< HEAD
+
 import { writeFileSync } from "fs";
 import prompts from "prompts";
+
+import { readCodebase, categorizeFiles } from "./utils/fileRead.js";
+import { generateDocumentation } from "./utils/docGenerator.js";
 
 const generateConfig = async () => {
   const response = await prompts([
@@ -22,20 +25,16 @@
   console.log("✅ zen.config.js created successfully!");
 };
 
-yargs(hideBin(Bun.argv))
-  .command("init", "Generate zen.config.js", {}, async () => {
-    await generateConfig();
-=======
-import { readCodebase, categorizeFiles } from "./utils/fileRead.js";
-import { generateDocumentation } from "./utils/docGenerator.js";
+
 
 // Use Bun.argv if available (Bun), otherwise use process.argv (Node.js)
 const argv = typeof Bun !== "undefined" ? Bun.argv : process.argv;
 
 yargs(hideBin(argv))
+  .command("init", "Generate zen.config.js", {}, async () => {
+    await generateConfig();
   .command("greet <name>", "Greet a user", {}, (argv) => {
     console.log(`Hello, ${argv.name}!`);
->>>>>>> e3e52277
   })
   .command(
     "generate",
